[aliases]
test = pytest

[tool:pytest]
testpaths = velosearaptor/tests
<<<<<<< HEAD
addopts = --ignore=setup.py
=======
addopts = --ignore=setup.py

[isort]
profile = black

[flake8]
ignore =
	E203, E402
exclude =
	.eggs
max-line-length = 88
>>>>>>> 34fdda93
<|MERGE_RESOLUTION|>--- conflicted
+++ resolved
@@ -3,9 +3,6 @@
 
 [tool:pytest]
 testpaths = velosearaptor/tests
-<<<<<<< HEAD
-addopts = --ignore=setup.py
-=======
 addopts = --ignore=setup.py
 
 [isort]
@@ -16,5 +13,4 @@
 	E203, E402
 exclude =
 	.eggs
-max-line-length = 88
->>>>>>> 34fdda93
+max-line-length = 88